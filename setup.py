--- conflicted
+++ resolved
@@ -30,13 +30,10 @@
         'visualize': ['seaborn'],
         'tests': ['pytest'],
     },
-<<<<<<< HEAD
     scripts=['bin/parse_options.sh'],
-=======
     entry_points={
         'console_scripts': ['asteroid-upload=asteroid.scripts.asteroid_cli:upload'],
     },
->>>>>>> 630e2310
     packages=find_packages(),
     include_package_data=True,
     classifiers=[
